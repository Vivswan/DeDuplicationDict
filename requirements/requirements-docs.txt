--- conflicted
+++ resolved
@@ -11,11 +11,6 @@
 sphinx-inline-tabs
 sphinxext-opengraph
 sphinxcontrib-katex  # math
-<<<<<<< HEAD
 pillow>=10.2.0 # not directly required, pinned by Snyk to avoid a vulnerability
 tornado>=6.3.3 # not directly required, pinned by Snyk to avoid a vulnerability
-=======
-pillow>=10.0.1 # not directly required, pinned by Snyk to avoid a vulnerability
-tornado>=6.3.3 # not directly required, pinned by Snyk to avoid a vulnerability
-fonttools>=4.43.0 # not directly required, pinned by Snyk to avoid a vulnerability
->>>>>>> 0ebd9d2b
+fonttools>=4.43.0 # not directly required, pinned by Snyk to avoid a vulnerability